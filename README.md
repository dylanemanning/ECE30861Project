# ECE30861Project
ECE 30861 Semester Project Repository - Fall 2025
  
Team Members
----------------
<<<<<<< HEAD
Dylan Manning
Ava Lyall
=======
Cecilia jiang
>>>>>>> 17414b04
<|MERGE_RESOLUTION|>--- conflicted
+++ resolved
@@ -3,9 +3,6 @@
   
 Team Members
 ----------------
-<<<<<<< HEAD
 Dylan Manning
 Ava Lyall
-=======
 Cecilia jiang
->>>>>>> 17414b04
