# --- IMPORTS ---
import os
import sys
import subprocess
<<<<<<< HEAD
=======
import tempfile
import shutil
import sys
import requests  # For GitHub API license lookup
>>>>>>> 45202a51
from git import Repo  # pip install GitPython
import math

# --- METRIC HELPERS ---
def normalize_score(value, min_val, max_val):
    """Normalize a value to [0,1] given min and max."""
    if max_val == min_val:
        return 1.0 if value >= max_val else 0.0
    return max(0.0, min(1.0, (value - min_val) / (max_val - min_val)))

def is_lgpl_compatible(license_str):
    """Return 1 if license is compatible with LGPLv2.1, else 0."""
    compatible_licenses = [
        "LGPL-2.1",
        "LGPL-2.1-only",
        "LGPL-2.1-or-later",
        "GPL-2.0",
        "GPL-2.0-or-later",
        "MIT",
        "MIT/X11",
        "BSD",
        "BSD-2-Clause",
        "BSD-3-Clause"
    ]
    return 1 if license_str in compatible_licenses else 0

def compute_code_quality(repo_path: str) -> float:
    try:
        python_files = sum(
            1 for root, dirs, files in os.walk(repo_path) 
            for file in files if file.endswith(".py")
        )
        print(f"Found {python_files} Python files.")

        flake8_path = shutil.which("flake8")
        if flake8_path:
            cmd = [flake8_path, "."]
        else:
            cmd = [sys.executable, "-m", "flake8", "."]

        result = subprocess.run(

            capture_output=True,
            text=True,
            check=False
        )

        issues = len(result.stdout.strip().splitlines())
        if result.returncode == 1 and issues == 0:
            # flake8 errored before reporting results
            print("flake8 reported an error without lint output:", result.stderr.strip())
            return 0.0
        print(f"Found {issues} flake8 issues.")

        avg_issues = issues / max(python_files, 1)
        score = 1.0 - avg_issues / 150
        return max(0.0, min(1.0, score))
    except Exception as e:
        print(f"Error running flake8: {e}")
        return 0.5


def compute_size_metric(repo_path: str, max_capacity_mb: float = 16*1024) -> float:
    """
    Compute normalized size score for ML model weight files.
    Args:
        repo_path: Local path to repository.
        max_capacity_mb: Maximum hardware capacity in MB for normalization.
    Returns:
        Normalized score in [0,1], higher means repo fits better within hardware limits.
    """
    weight_exts = (".bin", ".h5", ".ckpt", ".safetensors")
    total_bytes = 0
    for root, _, files in os.walk(repo_path):
        for f in files:
            if f.endswith(weight_exts):
                try:
                    total_bytes += os.path.getsize(os.path.join(root, f))
                except Exception:
                    pass
    size_mb = total_bytes / (1024 * 1024)
    normalized = min(1.0, size_mb / max_capacity_mb) # Assumes 16GB max capacity
    return normalized

def compute_local_metrics(repo_path, license_str=None):
    """Compute normalized metrics for a local repo."""

    # Bus Factor: based on commit history
    try:
        # Count commits per contributor
        result = subprocess.run(
            ["git", "shortlog", "-sne", "HEAD"],
            cwd=repo_path,
            capture_output=True,
            text=True,
            check=True
        )
        contrib_lines = result.stdout.strip().splitlines()
        contrib_counts = []
        for line in contrib_lines:
            parts = line.strip().split("\t")
            if len(parts) >= 2:
                count = int(parts[0].strip().split()[0])
                contrib_counts.append(count)

        total_commits = sum(contrib_counts)
        if total_commits > 0 and len(contrib_counts) > 1:
            # Normalize using entropy (better than just max share)
            p = [c / total_commits for c in contrib_counts]
            entropy = -sum(pi * math.log2(pi) for pi in p)
            max_entropy = math.log2(len(p))
            bus_factor = entropy / max_entropy if max_entropy > 0 else 0
        else:
            bus_factor = 0.0
    except Exception:
        bus_factor = 0.0  # fallback if git fails

    # Size Metric (model weights)
    size_score = compute_size_metric(repo_path)

    # Code Quality: placeholder value
    code_quality = compute_code_quality(repo_path)

    # License Compatibility: 1 if compatible, 0 otherwise
    license_score = is_lgpl_compatible(license_str) if license_str else 0

    return {
        "bus_factor": bus_factor,
        #"ramp_up_time": ramp_up_time,
        "code_quality": code_quality,
        "license": license_score,
        "size": size_score
    }

# --- REPO ANALYSIS ---
def clone_repo(repo_url: str, local_dir: str) -> None:
    """
    Clone a GitHub repository into the specified local directory.
    Args:
        repo_url (str): URL of the GitHub repository.
        local_dir (str): Local directory where the repo will be cloned.
    """
    # Clone the remote repository from repo_url into the local_dir using GitPython
    Repo.clone_from(repo_url, local_dir)


def extract_license(local_dir: str) -> str:
    """
    Look for a LICENSE file in the repo and return its contents (or type).
    Args:
        local_dir (str): Path to the cloned repo.
    Returns:
        str: Detected license type or 'Unknown'.
    """
    # List of common license file names to look for in the repo
    license_files = ["LICENSE", "LICENSE.txt", "LICENSE.rst", "COPYING", "COPYING.txt"]
    # Walk through all directories and files in the cloned repo
    for root, dirs, files in os.walk(local_dir):
        for lf in license_files:
            if lf in files:
                path = os.path.join(root, lf)
                try:
                    # Try to open and read the license file
                    with open(path, "r", encoding="utf-8", errors="ignore") as f:
                        content = f.read().lower()
                        print(content)
                        # Check for common license keywords in the file content
                        if "mit" in content:
                            return "MIT"
                        elif "apache" in content:
                            return "Apache"
                        elif "gpl" in content or "lgpl" in content:
                            return "GPL/LGPL"
                        elif "bsd" in content:
                            return "BSD"
                        else:
                            # If no known license is found, return Unknown
                            return "Unknown"
                except Exception:
                    # If the file can't be read, treat as Unknown
                    return "Unknown"
    # If no license file is found, return Unknown
    return "Unknown"


def extract_repo_stats(local_dir: str) -> dict:
    """
    Walk the repo directory and gather basic statistics.
    Args:
        local_dir (str): Path to the cloned repo.
    Returns:
        dict: Contains total_files and python_files counts.
    """
    # Initialize counters for total files and Python files
    total_files = 0
    python_files = 0

    # Walk through every directory and file in the repo
    for root, dirs, files in os.walk(local_dir):
        for file in files:
            total_files += 1  # Increment for every file found
            if file.endswith(".py"):
                python_files += 1  # Increment if the file is a Python file
    # Return the statistics as a dictionary
    return {
        "total_files": total_files, 
        "python_files": python_files
    }

def analyze_repo(repo_url: str) -> dict:
    """
    Clone a repo, extract license and stats, then clean up.
    Returns a dictionary with bus_factor, code_quality, license, lgpl_compatible, and size.
    Handles invalid URLs and incomplete repos gracefully.
    """
    import tempfile, shutil, os, requests

    # Default fallback metrics
    default_metrics = {
        "bus_factor": 0.0,
        "size": 0.0,
        "code_quality": 0.0,
        "license": "Unknown",
        "lgpl_compatible": False
    }

    temp_dir = tempfile.mkdtemp()

    try:
        # Determine if repo_url is local path
        if os.path.exists(repo_url):
            local_dir = repo_url
        else:
            # Try to clone GitHub repo
            local_dir = temp_dir
            try:
                clone_repo(repo_url, local_dir)
            except Exception:
                return {"repo": [repo_url], **default_metrics, "error": "Invalid or not supported URL"}

        # Attempt to detect license
        license_type = "Unknown"
        compatible_licenses = [
            "LGPL-2.1", "LGPL-2.1-only", "LGPL-2.1-or-later",
            "GPL-2.0", "GPL-2.0-or-later",
            "MIT", "MIT/X11",
            "BSD", "BSD-2-Clause", "BSD-3-Clause"
        ]
        owner = repo_name = None

        if repo_url.startswith("https://github.com/"):
            try:
                parts = repo_url.rstrip("/").split("/")
                owner, repo_name = parts[-2], parts[-1]
                api_url = f"https://api.github.com/repos/{owner}/{repo_name}"
                resp = requests.get(api_url, timeout=10)
                if resp.status_code == 200:
                    data = resp.json()
                    license_type = data.get("license", {}).get("spdx_id", "Unknown")
            except Exception:
                pass

        # Fallback: extract license from local files
        if license_type == "Unknown":
            try:
                license_type = extract_license(local_dir)
            except Exception:
                license_type = "Unknown"

        # Compute local metrics (bus_factor, code_quality, size)
        try:
            metrics = compute_local_metrics(local_dir, license_type)
        except Exception:
            metrics = default_metrics

        # Build result dictionary
        repo_info = {
            "repo": [repo_url] if not owner else [owner, repo_name],
            "license": license_type,
            "lgpl_compatible": license_type in compatible_licenses
        }
        repo_info.update(metrics)
        return repo_info

    finally:
        shutil.rmtree(temp_dir, ignore_errors=True)

# --- MAIN FOR MANUAL TESTING ---
if __name__ == "__main__":
    print("Testing compute_local_metrics on two repos:")

    # Small repo: just the current working directory
    small_repo = os.path.dirname(os.path.abspath(__file__))
    print("Small repo:", compute_local_metrics(small_repo, license_str="MIT"))

    # Large repo: clone Linux repo into a temp dir (full history for contributors)
    '''temp_dir = tempfile.mkdtemp()
    try:
        print("Cloning Linux repo (this may take a while)...")
        # Full clone (slow but needed for accurate bus factor)
        Repo.clone_from("https://github.com/torvalds/linux",
                        temp_dir,
                        depth=100, # shallow clone: last 100 commits
                        branch="master"
                        )
        print("Large repo:", compute_local_metrics(temp_dir, license_str="GPL-2.0"))
    finally:
        shutil.rmtree(temp_dir, ignore_errors=True)  # cleanup'''

    # Analyze the large repo using analyze_repo
    test_repo = "https://huggingface.co/bigscience/bloom"
    info = analyze_repo(test_repo)
    print("analyze_repo result:", info)<|MERGE_RESOLUTION|>--- conflicted
+++ resolved
@@ -1,14 +1,6 @@
 # --- IMPORTS ---
 import os
-import sys
 import subprocess
-<<<<<<< HEAD
-=======
-import tempfile
-import shutil
-import sys
-import requests  # For GitHub API license lookup
->>>>>>> 45202a51
 from git import Repo  # pip install GitPython
 import math
 
