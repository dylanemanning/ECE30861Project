# --- IMPORTS ---
import os
import sys
import subprocess
import tempfile
import shutil
import sys
import requests  # For GitHub API license lookup
from git import Repo  # pip install GitPython
import math

# --- METRIC HELPERS ---
def normalize_score(value, min_val, max_val):
    """Normalize a value to [0,1] given min and max."""
    if max_val == min_val:
        return 1.0 if value >= max_val else 0.0
    return max(0.0, min(1.0, (value - min_val) / (max_val - min_val)))

def is_lgpl_compatible(license_str):
    """Return 1 if license is compatible with LGPLv2.1, else 0."""
    compatible_licenses = [
        "LGPL-2.1",
        "LGPL-2.1-only",
        "LGPL-2.1-or-later",
        "GPL-2.0",
        "GPL-2.0-or-later",
        "MIT",
        "MIT/X11",
        "BSD",
        "BSD-2-Clause",
        "BSD-3-Clause"
    ]
    return 1 if license_str in compatible_licenses else 0

def compute_code_quality(repo_path: str) -> float:
    try:
        python_files = sum(
            1 for root, dirs, files in os.walk(repo_path) 
            for file in files if file.endswith(".py")
        )
        print(f"Found {python_files} Python files.")

        flake8_path = shutil.which("flake8")
        if flake8_path:
            cmd = [flake8_path, "."]
        else:
            cmd = [sys.executable, "-m", "flake8", "."]

        result = subprocess.run(
<<<<<<< HEAD
            cmd,
            cwd=repo_path,
=======
            [sys.executable, "-m", "flake8", repo_path],
>>>>>>> 52a7d07f
            capture_output=True,
            text=True,
            check=False
        )
<<<<<<< HEAD
        if result.returncode not in (0, 1):
            # Non-linting failure, treat as poor quality
            print("flake8 execution failed:", result.stderr.strip())
            return 0.0

        # Count issues: each line = one problem
=======
>>>>>>> 52a7d07f
        issues = len(result.stdout.strip().splitlines())
        if result.returncode == 1 and issues == 0:
            # flake8 errored before reporting results
            print("flake8 reported an error without lint output:", result.stderr.strip())
            return 0.0
        print(f"Found {issues} flake8 issues.")

        avg_issues = issues / max(python_files, 1)
        score = 1.0 - avg_issues / 150
        return max(0.0, min(1.0, score))
    except Exception as e:
        print(f"Error running flake8: {e}")
        return 0.5


def compute_local_metrics(repo_path, license_str=None):
    """Compute normalized metrics for a local repo."""

    try:
        # Count commits per contributor
        result = subprocess.run(
            ["git", "shortlog", "-sne", "HEAD"],
            cwd=repo_path,
            capture_output=True,
            text=True,
            check=True
        )
        contrib_lines = result.stdout.strip().splitlines()
        contrib_counts = []
        for line in contrib_lines:
            parts = line.strip().split("\t")
            if len(parts) >= 2:
                count = int(parts[0].strip().split()[0])
                contrib_counts.append(count)

        total_commits = sum(contrib_counts)
        if total_commits > 0 and len(contrib_counts) > 1:
            # Normalize using entropy (better than just max share)
            p = [c / total_commits for c in contrib_counts]
            entropy = -sum(pi * math.log2(pi) for pi in p)
            max_entropy = math.log2(len(p))
            bus_factor = entropy / max_entropy if max_entropy > 0 else 0
        else:
            bus_factor = 0.0
    except Exception:
        bus_factor = 0.0  # fallback if git fails

    # Ramp Up Time
    total_files = 0
    loc = 0
    for root, dirs, files in os.walk(repo_path):
        total_files += len(files)
        for file in files:
            if file.endswith(('.py', '.c', '.cpp', '.h', '.js', '.java', '.ts', '.go', '.rb', '.rs', '.cs')):
                try:
                    with open(os.path.join(root, file), 'r', encoding='utf-8', errors='ignore') as f:
                        loc += sum(1 for _ in f)
                except Exception:
                    pass
    ramp_up_time = min(1.0, math.log1p(total_files) / math.log1p(1000000))

    # Code Quality: placeholder value
    code_quality = compute_code_quality(repo_path)

    # License Compatibility: 1 if compatible, 0 otherwise
    license_score = is_lgpl_compatible(license_str) if license_str else 0

    return {
        "bus_factor": bus_factor,
        "ramp_up_time": ramp_up_time,
        "code_quality": code_quality,
        "license": license_score
    }

# --- REPO ANALYSIS ---
def clone_repo(repo_url: str, local_dir: str) -> None:
    """
    Clone a GitHub repository into the specified local directory.
    Args:
        repo_url (str): URL of the GitHub repository.
        local_dir (str): Local directory where the repo will be cloned.
    """
    # Clone the remote repository from repo_url into the local_dir using GitPython
    Repo.clone_from(repo_url, local_dir)


def extract_license(local_dir: str) -> str:
    """
    Look for a LICENSE file in the repo and return its contents (or type).
    Args:
        local_dir (str): Path to the cloned repo.
    Returns:
        str: Detected license type or 'Unknown'.
    """
    # List of common license file names to look for in the repo
    license_files = ["LICENSE", "LICENSE.txt", "LICENSE.rst", "COPYING", "COPYING.txt"]
    # Walk through all directories and files in the cloned repo
    for root, dirs, files in os.walk(local_dir):
        for lf in license_files:
            if lf in files:
                path = os.path.join(root, lf)
                try:
                    # Try to open and read the license file
                    with open(path, "r", encoding="utf-8", errors="ignore") as f:
                        content = f.read().lower()
                        print(content)
                        # Check for common license keywords in the file content
                        if "mit" in content:
                            return "MIT"
                        elif "apache" in content:
                            return "Apache"
                        elif "gpl" in content or "lgpl" in content:
                            return "GPL/LGPL"
                        elif "bsd" in content:
                            return "BSD"
                        else:
                            # If no known license is found, return Unknown
                            return "Unknown"
                except Exception:
                    # If the file can't be read, treat as Unknown
                    return "Unknown"
    # If no license file is found, return Unknown
    return "Unknown"


def extract_repo_stats(local_dir: str) -> dict:
    """
    Walk the repo directory and gather basic statistics.
    Args:
        local_dir (str): Path to the cloned repo.
    Returns:
        dict: Contains total_files and python_files counts.
    """
    # Initialize counters for total files and Python files
    total_files = 0
    python_files = 0

    # Walk through every directory and file in the repo
    for root, dirs, files in os.walk(local_dir):
        for file in files:
            total_files += 1  # Increment for every file found
            if file.endswith(".py"):
                python_files += 1  # Increment if the file is a Python file
    # Return the statistics as a dictionary
    return {
        "total_files": total_files, 
        "python_files": python_files
    }


def analyze_repo(repo_url: str) -> dict:
    """
    Clone a repo, extract license and stats, then clean up.
    Args:
        repo_url (str): GitHub repository URL.
    Returns:
        dict: Metadata including repo name, license, and stats.
    """
    # Create a temporary directory to clone the repo into
    temp_dir = tempfile.mkdtemp()
    # List of licenses considered compatible with LGPL
    compatible_licenses = [
        "LGPL-2.1",
        "LGPL-2.1-only",
        "LGPL-2.1-or-later",
        "GPL-2.0",
        "GPL-2.0-or-later",
        "MIT",
        "MIT/X11",
        "BSD",
        "BSD-2-Clause",
        "BSD-3-Clause"
    ]
    # Parse owner/repo from the URL for GitHub API
    try:
        parts = repo_url.rstrip('/').split('/')
        owner, repo_name = parts[-2], parts[-1]
        api_url = f"https://api.github.com/repos/{owner}/{repo_name}"
        license_type = "Unknown"
        # Try to get license info from GitHub API
        try:
            resp = requests.get(api_url, timeout=10)
            if resp.status_code == 200:
                data = resp.json()
                if data.get("license") and data["license"].get("spdx_id"):
                    license_type = data["license"]["spdx_id"]
        except Exception:
            pass

        # Clone the repo into the temp directory
        clone_repo(repo_url, temp_dir)
        # If license_type is still unknown, try to extract from files
        if license_type == "Unknown":
            license_type = extract_license(temp_dir)
        # Gather statistics about the repo's files
        stats = extract_repo_stats(temp_dir)

        # Build and return the result dictionary
        return {
            # Get the last two parts of the repo URL for identification
            "repo": [owner, repo_name],
            "license": license_type,
            **stats,
            # Check if the detected license is in the compatible list
            "lgpl_compatible": license_type in compatible_licenses
        }
    finally:
        # Clean up the temporary directory after analysis
        shutil.rmtree(temp_dir, ignore_errors=True)



# --- TESTING ---
if __name__ == "__main__":
    print("Testing compute_local_metrics on two repos:")

    # Small repo: just the current working directory
    small_repo = os.path.dirname(os.path.abspath(__file__))
    print("Small repo:", compute_local_metrics(small_repo, license_str="MIT"))

    # Large repo: clone Linux repo into a temp dir (full history for contributors)
    temp_dir = tempfile.mkdtemp()
    try:
        print("Cloning Linux repo (this may take a while)...")
        # Full clone (slow but needed for accurate bus factor)
        Repo.clone_from("https://github.com/torvalds/linux",
                        temp_dir,
                        depth=100, # shallow clone: last 100 commits
                        branch="master"
                        )
        print("Large repo:", compute_local_metrics(temp_dir, license_str="GPL-2.0"))
    finally:
        shutil.rmtree(temp_dir, ignore_errors=True)  # cleanup

    # Analyze the large repo using analyze_repo
    test_repo = "https://github.com/pallets/flask"
    info = analyze_repo(test_repo)
    print("analyze_repo result:", info)<|MERGE_RESOLUTION|>--- conflicted
+++ resolved
@@ -47,25 +47,12 @@
             cmd = [sys.executable, "-m", "flake8", "."]
 
         result = subprocess.run(
-<<<<<<< HEAD
-            cmd,
-            cwd=repo_path,
-=======
-            [sys.executable, "-m", "flake8", repo_path],
->>>>>>> 52a7d07f
+
             capture_output=True,
             text=True,
             check=False
         )
-<<<<<<< HEAD
-        if result.returncode not in (0, 1):
-            # Non-linting failure, treat as poor quality
-            print("flake8 execution failed:", result.stderr.strip())
-            return 0.0
-
-        # Count issues: each line = one problem
-=======
->>>>>>> 52a7d07f
+
         issues = len(result.stdout.strip().splitlines())
         if result.returncode == 1 and issues == 0:
             # flake8 errored before reporting results
